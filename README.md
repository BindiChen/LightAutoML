# LightAutoML - automatic model creation framework

[![Slack](https://lightautoml-slack.herokuapp.com/badge.svg)](https://lightautoml-slack.herokuapp.com)
[![Telegram](https://img.shields.io/badge/chat-on%20Telegram-2ba2d9.svg)](https://t.me/lightautoml)
![PyPI - Downloads](https://img.shields.io/pypi/dm/lightautoml?color=green&label=PyPI%20downloads&logo=pypi&logoColor=orange&style=plastic)
![Read the Docs](https://img.shields.io/readthedocs/lightautoml?style=plastic)

LightAutoML (LAMA) - project from Sberbank AI Lab AutoML group is the framework for automatic classification and regression model creation.

Current available tasks to solve:
- binary classification
- multiclass classification
- regression

Currently we work with datasets, where **each row is an object with its specific features and target**. Multitable datasets and sequences are now under contruction :)

**Note**: for automatic creation of interpretable models we use [`AutoWoE`](https://github.com/sberbank-ai-lab/AutoMLWhitebox) library made by our group as well.

# Quick tour

Let's solve the popular Kaggle Titanic competition below. There are two main ways to solve machine learning problems using LightAutoML:
* Use ready preset for tabular data:
```python
import pandas as pd
from sklearn.metrics import f1_score

from lightautoml.automl.presets.tabular_presets import TabularAutoML
from lightautoml.tasks import Task

df_train = pd.read_csv('../input/titanic/train.csv')
df_test = pd.read_csv('../input/titanic/test.csv')

automl = TabularAutoML(
    task = Task(
        name = 'binary',
        metric = lambda y_true, y_pred: f1_score(y_true, (y_pred > 0.5)*1))
)
oof_pred = automl.fit_predict(
    df_train,
    roles = {'target': 'Survived', 'drop': ['PassengerId']}
)
test_pred = automl.predict(df_test)

pd.DataFrame({
    'PassengerId':df_test.PassengerId,
    'Survived': (test_pred.data[:, 0] > 0.5)*1
}).to_csv('submit.csv', index = False)
```

* Build your own custom pipeline:
```python
import pandas as pd
from sklearn.metrics import f1_score

from lightautoml.automl.presets.tabular_presets import TabularAutoML
from lightautoml.tasks import Task

df_train = pd.read_csv('../input/titanic/train.csv')
df_test = pd.read_csv('../input/titanic/test.csv')

# define that machine learning problem is binary classification
task = Task("binary")

reader = PandasToPandasReader(task, cv=N_FOLDS, random_state=RANDOM_STATE)

# create a feature selector
model0 = BoostLGBM(
    default_params={'learning_rate': 0.05, 'num_leaves': 64,
    'seed': 42, 'num_threads': N_THREADS}
)
pipe0 = LGBSimpleFeatures()
mbie = ModelBasedImportanceEstimator()
selector = ImportanceCutoffSelector(pipe0, model0, mbie, cutoff=0)

# build first level pipeline for AutoML
pipe = LGBSimpleFeatures()
# stop after 20 iterations or after 30 seconds
params_tuner1 = OptunaTuner(n_trials=20, timeout=30)
model1 = BoostLGBM(
    default_params={'learning_rate': 0.05, 'num_leaves': 128,
    'seed': 1, 'num_threads': N_THREADS}
)
model2 = BoostLGBM(
    default_params={'learning_rate': 0.025, 'num_leaves': 64,
    'seed': 2, 'num_threads': N_THREADS}
)
pipeline_lvl1 = MLPipeline([
    (model1, params_tuner1),
    model2
], pre_selection=selector, features_pipeline=pipe, post_selection=None)

# build second level pipeline for AutoML
pipe1 = LGBSimpleFeatures()
model = BoostLGBM(
    default_params={'learning_rate': 0.05, 'num_leaves': 64,
    'max_bin': 1024, 'seed': 3, 'num_threads': N_THREADS},
    freeze_defaults=True
)
pipeline_lvl2 = MLPipeline([model], pre_selection=None, features_pipeline=pipe1,
 post_selection=None)

# build AutoML pipeline
automl = AutoML(reader, [
    [pipeline_lvl1],
    [pipeline_lvl2],
], skip_conn=False)

# train AutoML and get predictions
oof_pred = automl.fit_predict(df_train, roles = {'target': 'Survived', 'drop': ['PassengerId']})
test_pred = automl.predict(df_test)

pd.DataFrame({
    'PassengerId':df_test.PassengerId,
    'Survived': (test_pred.data[:, 0] > 0.5)*1
}).to_csv('submit.csv', index = False)
```
LighAutoML framework has a lot of ready-to-use parts and extensive customization options, to learn more check out the [resources](#Resources) section.

# Resources
* Documentation of LightAutoML documentation is available [here](https://lightautoml.readthedocs.io/).

* Kaggle kernel examples of LightAutoML usage:
    - [Tabular Playground Series April 2021 competition solution](https://www.kaggle.com/alexryzhkov/n3-tps-april-21-lightautoml-starter)
    - [Titanic competition solution (80% accuracy)](https://www.kaggle.com/alexryzhkov/lightautoml-titanic-love)
    - [Titanic **12-code-lines** competition solution (78% accuracy)](https://www.kaggle.com/alexryzhkov/lightautoml-extreme-short-titanic-solution)
    - [House prices competition solution](https://www.kaggle.com/alexryzhkov/lightautoml-houseprices-love)
    - [Natural Language Processing with Disaster Tweets solution](https://www.kaggle.com/alexryzhkov/lightautoml-starter-nlp)
    - [Tabular Playground Series March 2021 competition solution](https://www.kaggle.com/alexryzhkov/lightautoml-starter-for-tabulardatamarch)
    - [Tabular Playground Series February 2021 competition solution](https://www.kaggle.com/alexryzhkov/lightautoml-tabulardata-love)
    - [Interpretable WhiteBox solution](https://www.kaggle.com/simakov/lama-whitebox-preset-example)
    - [Custom ML pipeline elements inside existing ones](https://www.kaggle.com/simakov/lama-custom-automl-pipeline-example)

* To find out how to work with LightAutoML, we have several tutorials and examples [here](examples/). Some of them you can run in Google Colab:

    - `Tutorial_1. Create your own pipeline.ipynb` [![Open In Colab](https://colab.research.google.com/assets/colab-badge.svg)](https://colab.research.google.com/github/sberbank-ai-lab/LightAutoML/blob/master/Tutorial_1.%20Create%20your%20own%20pipeline.ipynb) - shows how to create your own pipeline from specified blocks: pipelines for feature generation and feature selection, ML algorithms, hyperparameter optimization etc.
    - `Tutorial_2. AutoML pipeline preset.ipynb` [![Open In Colab](https://colab.research.google.com/assets/colab-badge.svg)](https://colab.research.google.com/github/sberbank-ai-lab/LightAutoML/blob/master/Tutorial_2.%20AutoML%20pipeline%20preset.ipynb) - shows how to use LightAutoML presets (both standalone and time utilized variants) for solving ML tasks on tabular data. Using presets you can solve binary classification, multiclass classification and regression tasks, changing the first argument in Task.
    - `Tutorial_3. Multiclass task.ipynb` [![Open In Colab](https://colab.research.google.com/assets/colab-badge.svg)](https://colab.research.google.com/github/sberbank-ai-lab/LightAutoML/blob/master/Tutorial_3.%20Multiclass%20task.ipynb) - shows how to build ML pipeline for multiclass ML task by hand
    - `Tutorial_4. SQL data source for pipeline preset.ipynb` [![Open In Colab](https://colab.research.google.com/assets/colab-badge.svg)](https://colab.research.google.com/github/sberbank-ai-lab/LightAutoML/blob/master/Tutorial_4.%20SQL%20data%20source%20for%20pipeline%20preset.ipynb) - shows how to use LightAutoML presets (both standalone and time utilized variants) for solving ML tasks on tabular data from SQL data base instead of CSV.

    Each tutorial has the step to enable Profiler and completes with Profiler run, which generates distribution for each function call time and shows it in interactive HTML report: the report show full time of run on its top and interactive tree of calls with percent of total time spent by the specific subtree.

    **Important 1**: for production you have no need to use profiler (which increase work time and memory consomption), so please do not turn it on - it is in off state by default

    **Important 2**: to take a look at this report after the run, please comment last line of demo with report deletion command.

* Video guides
    - (Russian) [LightAutoML webinar for Sberloga community](https://www.youtube.com/watch?v=ci8uqgWFJGg) ([Alexander Ryzhkov](https://kaggle.com/alexryzhkov), [Dmitry Simakov](https://kaggle.com/simakov))
    - (Russian) [LightAutoML hands-on tutorial in Kaggle Kernels](https://www.youtube.com/watch?v=TYu1UG-E9e8) ([Alexander Ryzhkov](https://kaggle.com/alexryzhkov))
    - (English) [Automated Machine Learning with LightAutoML: theory and practice](https://www.youtube.com/watch?v=4pbO673B9Oo) ([Alexander Ryzhkov](https://kaggle.com/alexryzhkov))
    - (English) [LightAutoML framework general overview, benchmarks and advantages for business](https://vimeo.com/485383651) ([Alexander Ryzhkov](https://kaggle.com/alexryzhkov))
    - (English) [LightAutoML practical guide - ML pipeline presets overview](https://vimeo.com/487166940) ([Dmitry Simakov](https://kaggle.com/simakov))

* Articles about LightAutoML
    - (English) [LightAutoML vs Titanic: 80% accuracy in several lines of code (Medium)](https://alexmryzhkov.medium.com/lightautoml-preset-usage-tutorial-2cce7da6f936)
    - (English) [Hands-On Python Guide to LightAutoML – An Automatic ML Model Creation Framework (Analytic Indian Mag)](https://analyticsindiamag.com/hands-on-python-guide-to-lama-an-automatic-ml-model-creation-framework/?fbclid=IwAR0f0cVgQWaLI60m1IHMD6VZfmKce0ZXxw-O8VRTdRALsKtty8a-ouJex7g)

# Installation
### Installation via pip from PyPI
To install LAMA framework on your machine:
```bash
pip install -U lightautoml
```
### Installation from sources with virtual environment creation
If you want to create a specific virtual environment for LAMA, you need to install  `python3-venv` system package and run the following command, which creates `lama_venv` virtual env with LAMA inside:
```bash
bash build_package.sh
```
To check this variant of installation and run all the demo scripts, use the command below:
```bash
bash test_package.sh
```
To install optional support for generating reports in pdf format run following commands:
```bash
# MacOS
brew install cairo pango gdk-pixbuf libffi

# Debian / Ubuntu
sudo apt-get install build-essential libcairo2 libpango-1.0-0 libpangocairo-1.0-0 libgdk-pixbuf2.0-0 libffi-dev shared-mime-info

# Fedora
sudo yum install redhat-rpm-config libffi-devel cairo pango gdk-pixbuf2

# Windows
# follow this tutorial https://weasyprint.readthedocs.io/en/stable/install.html#windows

poetry install -E pdf
```
<<<<<<< HEAD

=======
*******
# Docs generation
To generate documentation for LAMA framework, you can use command below (it uses virtual env created on installation step from sources):
```bash
bash build_docs.sh
```

Builded official documentation for LightAutoML is available [`here`](https://lightautoml.readthedocs.io/en/latest/).
*******
# Usage examples

To find out how to work with LightAutoML, we have several [`tutorials`](examples/). You can run them in Google Colab:
1. `Tutorial_1. Create your own pipeline.ipynb` [![Open In Colab](https://colab.research.google.com/assets/colab-badge.svg)](https://colab.research.google.com/github/sberbank-ai-lab/LightAutoML/blob/master/Tutorial_1.%20Create%20your%20own%20pipeline.ipynb) - shows how to create your own pipeline from specified blocks: pipelines for feature generation and feature selection, ML algorithms, hyperparameter optimization etc.
2. `Tutorial_2. AutoML pipeline preset.ipynb` [![Open In Colab](https://colab.research.google.com/assets/colab-badge.svg)](https://colab.research.google.com/github/sberbank-ai-lab/LightAutoML/blob/master/Tutorial_2.%20AutoML%20pipeline%20preset.ipynb) - shows how to use LightAutoML presets (both standalone and time utilized variants) for solving ML tasks on tabular data. Using presets you can solve binary classification, multiclass classification and regression tasks, changing the first argument in Task.
3. `Tutorial_3. Multiclass task.ipynb` [![Open In Colab](https://colab.research.google.com/assets/colab-badge.svg)](https://colab.research.google.com/github/sberbank-ai-lab/LightAutoML/blob/master/Tutorial_3.%20Multiclass%20task.ipynb) - shows how to build ML pipeline for multiclass ML task by hand
4. `Tutorial_4. SQL data source for pipeline preset.ipynb` [![Open In Colab](https://colab.research.google.com/assets/colab-badge.svg)](https://colab.research.google.com/github/sberbank-ai-lab/LightAutoML/blob/master/Tutorial_4.%20SQL%20data%20source%20for%20pipeline%20preset.ipynb) - shows how to use LightAutoML presets (both standalone and time utilized variants) for solving ML tasks on tabular data from SQL data base instead of CSV.
5. `Tutorial_5. Uplift modeling.ipynb` [![Open In Colab](https://colab.research.google.com/assets/colab-badge.svg)](https://colab.research.google.com/github/sberbank-ai-lab/LightAutoML/blob/master/Tutorial_5.%20Uplift%20modeling.ipynb) - shows how to use LightAutoML for a uplift-modeling task.


Each tutorial has the step to enable Profiler and completes with Profiler run, which generates distribution for each function call time and shows it in interactive HTML report: the report show full time of run on its top and interactive tree of calls with percent of total time spent by the specific subtree (except `Tutorial_4`).

**Important 1**: for production you have no need to use profiler (which increase work time and memory consomption), so please do not turn it on - it is in off state by default

**Important 2**: to take a look at this report after the run, please comment last line of demo with report deletion command.

Kaggle kernel examples of LightAutoML usage:
- [Tabular Playground Series April 2021 competition solution](https://www.kaggle.com/alexryzhkov/n3-tps-april-21-lightautoml-starter)
- [Titanic competition solution (80% accuracy)](https://www.kaggle.com/alexryzhkov/lightautoml-titanic-love)
- [Titanic **12-code-lines** competition solution (78% accuracy)](https://www.kaggle.com/alexryzhkov/lightautoml-extreme-short-titanic-solution)
- [House prices competition solution](https://www.kaggle.com/alexryzhkov/lightautoml-houseprices-love)
- [Natural Language Processing with Disaster Tweets solution](https://www.kaggle.com/alexryzhkov/lightautoml-starter-nlp)
- [Tabular Playground Series March 2021 competition solution](https://www.kaggle.com/alexryzhkov/lightautoml-starter-for-tabulardatamarch)
- [Tabular Playground Series February 2021 competition solution](https://www.kaggle.com/alexryzhkov/lightautoml-tabulardata-love)
- [Interpretable WhiteBox solution](https://www.kaggle.com/simakov/lama-whitebox-preset-example)
- [Custom ML pipeline elements inside existing ones](https://www.kaggle.com/simakov/lama-custom-automl-pipeline-example)

For more examples, in `tests` folder you can find different scenarios of LightAutoML usage:
1. `demo0.py` - building ML pipeline from blocks and fit + predict the pipeline itself.
2. `demo1.py` - several ML pipelines creation (using importances based cutoff feature selector) to build 2 level stacking using AutoML class
3. `demo2.py` - several ML pipelines creation (using iteartive feature selection algorithm) to build 2 level stacking using AutoML class
4. `demo3.py` - several ML pipelines creation (using combination of cutoff and iterative FS algos) to build 2 level stacking using AutoML class
5. `demo4.py` - creation of classification and regression tasks for AutoML with loss and evaluation metric setup
6. `demo5.py` - 2 level stacking using AutoML class with different algos on first level including LGBM, Linear and LinearL1
7. `demo6.py` - AutoML with nested CV usage
8. `demo7.py` - AutoML preset usage for tabular datasets (predefined structure of AutoML pipeline and simple interface for users without building from blocks)
9. `demo8.py` - creation pipelines from blocks to build AutoML, solving multiclass classification task
10. `demo9.py` - AutoML time utilization preset usage for tabular datasets (predefined structure of AutoML pipeline and simple interface for users without building from blocks)
11. `demo10.py` - creation pipelines from blocks (including CatBoost) to build AutoML, solving multiclass classification task
12. `demo11.py` - AutoML NLP preset usage for tabular datasets with text columns
13. `demo12.py` - AutoML tabular preset usage with custom validation scheme and multiprocessed inference


******
>>>>>>> a141d57f
# Contributing to LightAutoML
If you are interested in contributing to LightAutoML, please read the [Contributing Guide](.github/CONTRIBUTING.md) to get started.

Authors: [Alexander Ryzhkov](https://kaggle.com/alexryzhkov), [Anton Vakhrushev](https://kaggle.com/btbpanda), [Dmitry Simakov](https://kaggle.com/simakov), Vasilii Bunakov, Rinchin Damdinov, Pavel Shvets, Alexander Kirilin.
# Questions / Issues / Suggestions
Seek prompt advice at [Slack community](https://lightautoml-slack.herokuapp.com) or [Telegram group](https://t.me/lightautoml).

Open bug reports and feature requests on GitHub [issues](https://github.com/sberbank-ai-lab/LightAutoML/issues).

# Reference Papers
Anton Vakhrushev, Alexander Ryzhkov, Dmitry Simakov, Rinchin Damdinov, Maxim Savchenko, Alexander Tuzhilin ["LightAutoML: AutoML Solution for a Large Financial Services Ecosystem"](https://arxiv.org/pdf/2109.01528.pdf). arXiv:2109.01528, 2021.

# Licence
This project is licensed under the Apache License, Version 2.0. See [LICENSE](https://github.com/dev-rinchin/LightAutoML/blob/master/LICENSE) file for more details.<|MERGE_RESOLUTION|>--- conflicted
+++ resolved
@@ -117,7 +117,13 @@
 LighAutoML framework has a lot of ready-to-use parts and extensive customization options, to learn more check out the [resources](#Resources) section.
 
 # Resources
-* Documentation of LightAutoML documentation is available [here](https://lightautoml.readthedocs.io/).
+* Documentation of LightAutoML documentation is available [here](https://lightautoml.readthedocs.io/) or you can generate it:
+
+  To generate documentation for LAMA framework, you can use command below:
+  ```bash
+  bash build_docs.sh
+  ```
+
 
 * Kaggle kernel examples of LightAutoML usage:
     - [Tabular Playground Series April 2021 competition solution](https://www.kaggle.com/alexryzhkov/n3-tps-april-21-lightautoml-starter)
@@ -185,63 +191,7 @@
 
 poetry install -E pdf
 ```
-<<<<<<< HEAD
-
-=======
-*******
-# Docs generation
-To generate documentation for LAMA framework, you can use command below (it uses virtual env created on installation step from sources):
-```bash
-bash build_docs.sh
-```
-
-Builded official documentation for LightAutoML is available [`here`](https://lightautoml.readthedocs.io/en/latest/).
-*******
-# Usage examples
-
-To find out how to work with LightAutoML, we have several [`tutorials`](examples/). You can run them in Google Colab:
-1. `Tutorial_1. Create your own pipeline.ipynb` [![Open In Colab](https://colab.research.google.com/assets/colab-badge.svg)](https://colab.research.google.com/github/sberbank-ai-lab/LightAutoML/blob/master/Tutorial_1.%20Create%20your%20own%20pipeline.ipynb) - shows how to create your own pipeline from specified blocks: pipelines for feature generation and feature selection, ML algorithms, hyperparameter optimization etc.
-2. `Tutorial_2. AutoML pipeline preset.ipynb` [![Open In Colab](https://colab.research.google.com/assets/colab-badge.svg)](https://colab.research.google.com/github/sberbank-ai-lab/LightAutoML/blob/master/Tutorial_2.%20AutoML%20pipeline%20preset.ipynb) - shows how to use LightAutoML presets (both standalone and time utilized variants) for solving ML tasks on tabular data. Using presets you can solve binary classification, multiclass classification and regression tasks, changing the first argument in Task.
-3. `Tutorial_3. Multiclass task.ipynb` [![Open In Colab](https://colab.research.google.com/assets/colab-badge.svg)](https://colab.research.google.com/github/sberbank-ai-lab/LightAutoML/blob/master/Tutorial_3.%20Multiclass%20task.ipynb) - shows how to build ML pipeline for multiclass ML task by hand
-4. `Tutorial_4. SQL data source for pipeline preset.ipynb` [![Open In Colab](https://colab.research.google.com/assets/colab-badge.svg)](https://colab.research.google.com/github/sberbank-ai-lab/LightAutoML/blob/master/Tutorial_4.%20SQL%20data%20source%20for%20pipeline%20preset.ipynb) - shows how to use LightAutoML presets (both standalone and time utilized variants) for solving ML tasks on tabular data from SQL data base instead of CSV.
-5. `Tutorial_5. Uplift modeling.ipynb` [![Open In Colab](https://colab.research.google.com/assets/colab-badge.svg)](https://colab.research.google.com/github/sberbank-ai-lab/LightAutoML/blob/master/Tutorial_5.%20Uplift%20modeling.ipynb) - shows how to use LightAutoML for a uplift-modeling task.
-
-
-Each tutorial has the step to enable Profiler and completes with Profiler run, which generates distribution for each function call time and shows it in interactive HTML report: the report show full time of run on its top and interactive tree of calls with percent of total time spent by the specific subtree (except `Tutorial_4`).
-
-**Important 1**: for production you have no need to use profiler (which increase work time and memory consomption), so please do not turn it on - it is in off state by default
-
-**Important 2**: to take a look at this report after the run, please comment last line of demo with report deletion command.
-
-Kaggle kernel examples of LightAutoML usage:
-- [Tabular Playground Series April 2021 competition solution](https://www.kaggle.com/alexryzhkov/n3-tps-april-21-lightautoml-starter)
-- [Titanic competition solution (80% accuracy)](https://www.kaggle.com/alexryzhkov/lightautoml-titanic-love)
-- [Titanic **12-code-lines** competition solution (78% accuracy)](https://www.kaggle.com/alexryzhkov/lightautoml-extreme-short-titanic-solution)
-- [House prices competition solution](https://www.kaggle.com/alexryzhkov/lightautoml-houseprices-love)
-- [Natural Language Processing with Disaster Tweets solution](https://www.kaggle.com/alexryzhkov/lightautoml-starter-nlp)
-- [Tabular Playground Series March 2021 competition solution](https://www.kaggle.com/alexryzhkov/lightautoml-starter-for-tabulardatamarch)
-- [Tabular Playground Series February 2021 competition solution](https://www.kaggle.com/alexryzhkov/lightautoml-tabulardata-love)
-- [Interpretable WhiteBox solution](https://www.kaggle.com/simakov/lama-whitebox-preset-example)
-- [Custom ML pipeline elements inside existing ones](https://www.kaggle.com/simakov/lama-custom-automl-pipeline-example)
-
-For more examples, in `tests` folder you can find different scenarios of LightAutoML usage:
-1. `demo0.py` - building ML pipeline from blocks and fit + predict the pipeline itself.
-2. `demo1.py` - several ML pipelines creation (using importances based cutoff feature selector) to build 2 level stacking using AutoML class
-3. `demo2.py` - several ML pipelines creation (using iteartive feature selection algorithm) to build 2 level stacking using AutoML class
-4. `demo3.py` - several ML pipelines creation (using combination of cutoff and iterative FS algos) to build 2 level stacking using AutoML class
-5. `demo4.py` - creation of classification and regression tasks for AutoML with loss and evaluation metric setup
-6. `demo5.py` - 2 level stacking using AutoML class with different algos on first level including LGBM, Linear and LinearL1
-7. `demo6.py` - AutoML with nested CV usage
-8. `demo7.py` - AutoML preset usage for tabular datasets (predefined structure of AutoML pipeline and simple interface for users without building from blocks)
-9. `demo8.py` - creation pipelines from blocks to build AutoML, solving multiclass classification task
-10. `demo9.py` - AutoML time utilization preset usage for tabular datasets (predefined structure of AutoML pipeline and simple interface for users without building from blocks)
-11. `demo10.py` - creation pipelines from blocks (including CatBoost) to build AutoML, solving multiclass classification task
-12. `demo11.py` - AutoML NLP preset usage for tabular datasets with text columns
-13. `demo12.py` - AutoML tabular preset usage with custom validation scheme and multiprocessed inference
-
-
-******
->>>>>>> a141d57f
+
 # Contributing to LightAutoML
 If you are interested in contributing to LightAutoML, please read the [Contributing Guide](.github/CONTRIBUTING.md) to get started.
 
